--- conflicted
+++ resolved
@@ -60,15 +60,10 @@
 def process_frames(source_path: str, temp_frame_paths: List[str], progress=None) -> None:
     for temp_frame_path in temp_frame_paths:
         temp_frame = cv2.imread(temp_frame_path)
-<<<<<<< HEAD
-        result = process_frame(source_face, temp_frame)
+        result = process_frame(None, temp_frame)
         processed_frame_path = state.get_frame_processed_name(temp_frame_path)
         cv2.imwrite(processed_frame_path, result)
         os.remove(temp_frame_path)
-=======
-        result = process_frame(None, temp_frame)
-        cv2.imwrite(temp_frame_path, result)
->>>>>>> 395133e7
         if progress:
             progress.update(1)
 
