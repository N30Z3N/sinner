--- conflicted
+++ resolved
@@ -7,14 +7,10 @@
 import subprocess
 import urllib
 from pathlib import Path
-<<<<<<< HEAD
-from typing import List
+from typing import List, Any
 
 import cv2
 from numpy import array, uint8, fromfile
-=======
-from typing import List, Any
->>>>>>> aa39e6e5
 from tqdm import tqdm
 
 import roop.globals
