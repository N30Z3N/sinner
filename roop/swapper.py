import os
from tqdm import tqdm
import torch
import onnxruntime
import cv2
import insightface

import roop.globals
from roop.analyser import get_face_single, get_face_many

FACE_SWAPPER = None


def get_face_swapper():
    global FACE_SWAPPER
    if FACE_SWAPPER is None:
        session_options = onnxruntime.SessionOptions()
        if roop.globals.gpu_vendor is not None:
            session_options.intra_op_num_threads = roop.globals.gpu_threads
        else:
            session_options.intra_op_num_threads = roop.globals.cpu_threads
        session_options.execution_mode = onnxruntime.ExecutionMode.ORT_PARALLEL
        model_path = os.path.join(os.path.abspath(os.path.dirname(__file__)), '../inswapper_128.onnx')
        FACE_SWAPPER = insightface.model_zoo.get_model(model_path, providers=roop.globals.providers, session_options=session_options)
    return FACE_SWAPPER


def swap_face_in_frame(source_face, target_face, frame):
    if target_face:
        return get_face_swapper().get(frame, target_face, source_face, paste_back=True)
    return frame


<<<<<<< HEAD
def process_faces(source_face, frame, progress):
    progress_status = 'S'
=======
def process_faces(source_face, target_frame, progress):
>>>>>>> 777261c8
    if roop.globals.all_faces:
        many_faces = get_face_many(target_frame)
        if many_faces:
            for face in many_faces:
<<<<<<< HEAD
                frame = swap_face_in_frame(source_face, face, frame)
            progress_status='.'
=======
                target_frame = swap_face_in_frame(source_face, face, target_frame)
>>>>>>> 777261c8
    else:
        face = get_face_single(target_frame)
        if face:
<<<<<<< HEAD
            frame = swap_face_in_frame(source_face, face, frame)
            progress_status='.'

    if progress:
        progress.set_postfix(status=progress_status, refresh=True)
    return frame
=======
            target_frame = swap_face_in_frame(source_face, face, target_frame)
    return target_frame
>>>>>>> 777261c8


def process_video(source_img, frame_paths, preview_callback):
    source_face = get_face_single(cv2.imread(source_img))
    progress_bar_format = '{l_bar}{bar}| {n_fmt}/{total_fmt} [{elapsed}<{remaining}, {rate_fmt}{postfix}]'

    with tqdm(total=len(frame_paths), desc="Processing", unit="frame", dynamic_ncols=True, bar_format=progress_bar_format) as progress:
        for frame_path in frame_paths:
            if roop.globals.gpu_vendor == 'nvidia':
                progress.set_postfix(cuda_utilization="{:02d}%".format(torch.cuda.utilization()), cuda_memory="{:02d}GB".format(torch.cuda.memory_usage()))
            frame = cv2.imread(frame_path)
            try:
                result = process_faces(source_face, frame, progress)
                cv2.imwrite(frame_path, result)
                if preview_callback:
                    preview_callback(cv2.cvtColor(result, cv2.COLOR_BGR2RGB))                
            except Exception:
                pass
            progress.update(1)


def process_img(source_img, target_path, output_file):
    frame = cv2.imread(target_path)
    face = get_face_single(frame)
    source_face = get_face_single(cv2.imread(source_img))
    result = get_face_swapper().get(frame, face, source_face, paste_back=True)
    cv2.imwrite(output_file, result)
    print("\n\nImage saved as:", output_file, "\n\n")<|MERGE_RESOLUTION|>--- conflicted
+++ resolved
@@ -31,36 +31,17 @@
     return frame
 
 
-<<<<<<< HEAD
-def process_faces(source_face, frame, progress):
-    progress_status = 'S'
-=======
 def process_faces(source_face, target_frame, progress):
->>>>>>> 777261c8
     if roop.globals.all_faces:
         many_faces = get_face_many(target_frame)
         if many_faces:
             for face in many_faces:
-<<<<<<< HEAD
-                frame = swap_face_in_frame(source_face, face, frame)
-            progress_status='.'
-=======
                 target_frame = swap_face_in_frame(source_face, face, target_frame)
->>>>>>> 777261c8
     else:
         face = get_face_single(target_frame)
         if face:
-<<<<<<< HEAD
-            frame = swap_face_in_frame(source_face, face, frame)
-            progress_status='.'
-
-    if progress:
-        progress.set_postfix(status=progress_status, refresh=True)
-    return frame
-=======
             target_frame = swap_face_in_frame(source_face, face, target_frame)
     return target_frame
->>>>>>> 777261c8
 
 
 def process_video(source_img, frame_paths, preview_callback):
