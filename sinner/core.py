#!/usr/bin/env python3
import warnings
from typing import List, Callable

import torch
import os
import sys
from sinner.handlers.frame.BaseFrameHandler import BaseFrameHandler
from sinner.handlers.frame.DirectoryHandler import DirectoryHandler
from sinner.handlers.frame.ImageHandler import ImageHandler
from sinner.handlers.frame.VideoHandler import VideoHandler
from sinner.parameters import Parameters
from sinner.processors.frame.BaseFrameProcessor import BaseFrameProcessor
from sinner.state import State
from sinner.typing import Frame
from sinner.utilities import is_image, is_video, delete_subdirectories

# single thread doubles cuda performance - needs to be set before torch import
if any(arg.startswith('--execution-provider') for arg in sys.argv):
    os.environ['OMP_NUM_THREADS'] = '1'
# reduce tensorflow log level
os.environ['TF_CPP_MIN_LOG_LEVEL'] = '2'

#
# if 'ROCMExecutionProvider' in params.execution_providers:
#     del torch

warnings.filterwarnings('ignore', category=FutureWarning, module='insightface')
warnings.filterwarnings('ignore', category=UserWarning, module='torchvision')


class Core:
    params: Parameters
    preview_processors: dict[str, BaseFrameProcessor]  # cached processors for preview
    _stop_flag: bool = False

    def __init__(self, params: Parameters):
        self.params = params
        self.preview_processors = {}

    def run(self, set_progress: Callable[[int], None] | None = None) -> None:
        self._stop_flag = False
        current_target_path = self.params.target_path
        temp_resources: List[str] = []  # list of temporary created resources
        for processor_name in self.params.frame_processors:
            if self._stop_flag:  # todo: create a shared variable to stop processing
                continue
            current_handler = self.suggest_handler(current_target_path)
            state = State(
                source_path=self.params.source_path,
                target_path=current_target_path,
                frames_count=current_handler.fc,
                temp_dir=self.params.temp_dir
            )
            current_processor = BaseFrameProcessor.create(processor_name, self.params, state)
<<<<<<< HEAD
            current_processor.process(frames_handler=current_handler, in_memory=self.params.in_memory, desc=processor_name, set_progress=set_progress)
=======
            current_processor.process(frames_handler=current_handler, extract_frames=self.params.extract_frames, desc=processor_name)
>>>>>>> 44d5026f
            current_target_path = state.out_dir
            temp_resources.append(state.out_dir)
            if not self.params.extract_frames:
                temp_resources.append(state.in_dir)
            self.release_resources()

        final_handler = BaseFrameHandler.create(handler_name=self.params.frame_handler, target_path=self.params.target_path)
        if final_handler.result(from_dir=current_target_path, filename=self.params.output_path, fps=self.params.fps, audio_target=self.params.target_path if self.params.keep_audio else None) is True:
            if self.params.keep_frames is False:
                delete_subdirectories(self.params.temp_dir, temp_resources)
        else:
            raise Exception("Something went wrong while resulting frames")

    def release_resources(self) -> None:
        if 'CUDAExecutionProvider' in self.params.execution_providers:
            torch.cuda.empty_cache()

    @staticmethod
    def suggest_handler(target_path: str) -> BaseFrameHandler:
        if os.path.isdir(target_path):
            return DirectoryHandler(target_path)
        if is_image(target_path):
            return ImageHandler(target_path)
        if is_video(target_path):
            return VideoHandler(target_path)
        raise NotImplementedError("The handler for current target type is not implemented")

    def get_frame(self, frame_number: int = 0, processed: bool = False) -> Frame:
        extractor_handler = self.suggest_handler(self.params.target_path)
        _, frame = extractor_handler.extract_frame(frame_number)
        if processed:  # return processed frame
            state = State(
                source_path=self.params.source_path,
                target_path=self.params.target_path,
                frames_count=1,
                temp_dir=self.params.temp_dir
            )
            for processor_name in self.params.frame_processors:
                if processor_name not in self.preview_processors:
                    self.preview_processors[processor_name] = BaseFrameProcessor.create(processor_name=processor_name, parameters=self.params, state=state)
                frame = self.preview_processors[processor_name].process_frame(frame)
        return frame

    def change_source(self, data: str) -> bool:
        if data != '':
            self.params.source_path = data
            self.preview_processors.clear()
            return True
        return False

    def change_target(self, data: str) -> bool:
        if data != '':
            self.params.target_path = data
            self.preview_processors.clear()
            return True
        return False

    def stop(self) -> None:
        self._stop_flag = True<|MERGE_RESOLUTION|>--- conflicted
+++ resolved
@@ -53,11 +53,7 @@
                 temp_dir=self.params.temp_dir
             )
             current_processor = BaseFrameProcessor.create(processor_name, self.params, state)
-<<<<<<< HEAD
-            current_processor.process(frames_handler=current_handler, in_memory=self.params.in_memory, desc=processor_name, set_progress=set_progress)
-=======
-            current_processor.process(frames_handler=current_handler, extract_frames=self.params.extract_frames, desc=processor_name)
->>>>>>> 44d5026f
+            current_processor.process(frames_handler=current_handler, in_memory=self.params.in_memory, desc=processor_name, extract_frames=self.params.extract_frames, set_progress=set_progress)
             current_target_path = state.out_dir
             temp_resources.append(state.out_dir)
             if not self.params.extract_frames:
